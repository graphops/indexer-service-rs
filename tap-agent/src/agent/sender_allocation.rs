--- conflicted
+++ resolved
@@ -101,12 +101,7 @@
     tap_manager: TapManager,
     allocation_id: Address,
     sender: Address,
-<<<<<<< HEAD
-    config: &'static config::Config,
     escrow_accounts: Receiver<EscrowAccounts>,
-=======
-    escrow_accounts: Eventual<EscrowAccounts>,
->>>>>>> 470bf5a3
     domain_separator: Eip712Domain,
     sender_account_ref: ActorRef<SenderAccountMessage>,
 
