// Copyright 2023-, Edge & Node, GraphOps, and Semiotic Labs.
// SPDX-License-Identifier: Apache-2.0

use indexer_common::prelude::{
    escrow_accounts, indexer_allocations, DeploymentDetails, SubgraphClient,
};
use indexer_config::{
    Config, EscrowSubgraphConfig, GraphNodeConfig, IndexerConfig, NetworkSubgraphConfig,
    SubgraphConfig, SubgraphsConfig, TapConfig,
};
use ractor::concurrency::JoinHandle;
use ractor::{Actor, ActorRef};
use sender_account::SenderAccountConfig;

use crate::agent::sender_accounts_manager::{
    SenderAccountsManagerArgs, SenderAccountsManagerMessage,
};
use crate::{database, CONFIG, EIP_712_DOMAIN};
use sender_accounts_manager::SenderAccountsManager;

pub mod sender_account;
pub mod sender_accounts_manager;
pub mod sender_allocation;
pub mod unaggregated_receipts;

pub async fn start_agent() -> (ActorRef<SenderAccountsManagerMessage>, JoinHandle<()>) {
    let Config {
        indexer: IndexerConfig {
            indexer_address, ..
        },
        graph_node:
            GraphNodeConfig {
                status_url: graph_node_status_endpoint,
                query_url: graph_node_query_endpoint,
            },
        database,
        subgraphs:
            SubgraphsConfig {
                network:
                    NetworkSubgraphConfig {
                        config:
                            SubgraphConfig {
                                query_url: network_query_url,
                                query_auth_token: network_query_auth_token,
                                deployment_id: network_deployment_id,
                                syncing_interval_secs: network_sync_interval,
                            },
                        recently_closed_allocation_buffer_secs: recently_closed_allocation_buffer,
                    },
                escrow:
                    EscrowSubgraphConfig {
                        config:
                            SubgraphConfig {
                                query_url: escrow_query_url,
                                query_auth_token: escrow_query_auth_token,
                                deployment_id: escrow_deployment_id,
                                syncing_interval_secs: escrow_sync_interval,
                            },
                    },
            },
        tap:
            TapConfig {
                // TODO: replace with a proper implementation once the gateway registry contract is ready
                sender_aggregator_endpoints,
                ..
            },
        ..
    } = &*CONFIG;
    let pgpool = database::connect(database.clone()).await;

    let http_client = reqwest::Client::new();

    let network_subgraph = Box::leak(Box::new(SubgraphClient::new(
        http_client.clone(),
        network_deployment_id
            .map(|deployment| {
                DeploymentDetails::for_graph_node_url(
                    graph_node_status_endpoint.clone(),
                    graph_node_query_endpoint.clone(),
                    deployment,
                )
            })
            .transpose()
            .expect("Failed to parse graph node query endpoint and network subgraph deployment"),
        DeploymentDetails::for_query_url_with_token_url(
            network_query_url.clone(),
            network_query_auth_token.clone(),
        ),
    )));

    let indexer_allocations = indexer_allocations(
        network_subgraph,
        *indexer_address,
        *network_sync_interval,
        *recently_closed_allocation_buffer,
    );

    let escrow_subgraph = Box::leak(Box::new(SubgraphClient::new(
        http_client.clone(),
        escrow_deployment_id
            .map(|deployment| {
                DeploymentDetails::for_graph_node_url(
                    graph_node_status_endpoint.clone(),
                    graph_node_query_endpoint.clone(),
                    deployment,
                )
            })
            .transpose()
            .expect("Failed to parse graph node query endpoint and escrow subgraph deployment"),
        DeploymentDetails::for_query_url_with_token_url(
            escrow_query_url.clone(),
            escrow_query_auth_token.clone(),
        ),
    )));

    let escrow_accounts = escrow_accounts(
        escrow_subgraph,
        *indexer_address,
<<<<<<< HEAD
        Duration::from_millis(*escrow_syncing_interval_ms),
        false
=======
        *escrow_sync_interval,
        false,
>>>>>>> 470bf5a3
    );

    let config = Box::leak(Box::new(SenderAccountConfig::from_config(&CONFIG)));

    let args = SenderAccountsManagerArgs {
        config,
        domain_separator: EIP_712_DOMAIN.clone(),
        pgpool,
        indexer_allocations,
        escrow_accounts,
        escrow_subgraph,
        sender_aggregator_endpoints: sender_aggregator_endpoints.clone(),
        prefix: None,
    };

    SenderAccountsManager::spawn(None, SenderAccountsManager, args)
        .await
        .expect("Failed to start sender accounts manager actor.")
}<|MERGE_RESOLUTION|>--- conflicted
+++ resolved
@@ -116,13 +116,8 @@
     let escrow_accounts = escrow_accounts(
         escrow_subgraph,
         *indexer_address,
-<<<<<<< HEAD
-        Duration::from_millis(*escrow_syncing_interval_ms),
-        false
-=======
         *escrow_sync_interval,
         false,
->>>>>>> 470bf5a3
     );
 
     let config = Box::leak(Box::new(SenderAccountConfig::from_config(&CONFIG)));
