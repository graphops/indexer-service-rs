[package]
name = "test-assets"
version = "0.1.0"
edition = "2021"

[dependencies]
indexer-allocation = { path = "../allocation" }
bip39 = "2.0.0"
lazy_static.workspace = true
tap_core.workspace = true
tap_graph.workspace = true
thegraph-core.workspace = true
<<<<<<< HEAD
typed-builder.workspace = true
sqlx.workspace = true
tokio.workspace = true
rstest = "0.24.0"
stdext = "0.3.3"
=======
bon.workspace = true
tokio.workspace = true
>>>>>>> 075b54b1
<|MERGE_RESOLUTION|>--- conflicted
+++ resolved
@@ -10,13 +10,9 @@
 tap_core.workspace = true
 tap_graph.workspace = true
 thegraph-core.workspace = true
-<<<<<<< HEAD
 typed-builder.workspace = true
 sqlx.workspace = true
+bon.workspace = true
 tokio.workspace = true
 rstest = "0.24.0"
-stdext = "0.3.3"
-=======
-bon.workspace = true
-tokio.workspace = true
->>>>>>> 075b54b1
+stdext = "0.3.3"