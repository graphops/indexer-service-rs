--- conflicted
+++ resolved
@@ -34,11 +34,7 @@
 graphql-http = { git = "https://github.com/edgeandnode/toolshed", tag = "graphql-http-v0.2.1", features = [
   "http-reqwest",
 ] }
-<<<<<<< HEAD
-tap_core = { git = "https://github.com/semiotic-ai/timeline-aggregation-protocol", rev = "351cf45" }
-=======
 tap_core = "0.8.0"
->>>>>>> e3bebc24
 axum = { version = "0.6.20", default_features = true, features = ["headers"] }
 thiserror = "1.0.49"
 async-trait = "0.1.74"
