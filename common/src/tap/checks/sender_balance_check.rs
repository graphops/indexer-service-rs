--- conflicted
+++ resolved
@@ -30,18 +30,13 @@
 
 #[async_trait::async_trait]
 impl Check for SenderBalanceCheck {
-<<<<<<< HEAD
-    async fn check(&self, receipt: &ReceiptWithState<Checking>) -> CheckResult {
-        let escrow_accounts_snapshot = self.escrow_accounts.borrow();
-=======
     async fn check(
         &self,
         _: &tap_core::receipt::Context,
         receipt: &ReceiptWithState<Checking>,
     ) -> CheckResult {
-        let escrow_accounts_snapshot = self.escrow_accounts.value_immediate().unwrap_or_default();
+        let escrow_accounts_snapshot = self.escrow_accounts.borrow();
 
->>>>>>> 99cf66cf
         let receipt_signer = receipt
             .signed_receipt()
             .recover_signer(&self.domain_separator)
